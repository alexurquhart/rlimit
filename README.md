[![Build Status](https://travis-ci.org/alexurquhart/rlimit.svg?branch=master)](https://travis-ci.org/alexurquhart/rlimit) [![Godoc reference](https://godoc.org/github.com/alexurquhart/rlimit?status.svg)](https://godoc.org/github.com/alexurquhart/rlimit)
#rlimit
Package rlimit contains utilities to help with complex rate limiting scenarios.
The RateLimiter struct works by using a combination of a ticker that ticks at a fixed
rate, and a specified limit on the number of ticks allowed before waiting for a reset.
This was developed because an API that my application was consuming allowed querying
at a rate of 50 calls/min, up to a maximum of 1000 calls per hour, and I needed a way to
create long running processes that could query the data as soon as possible without exceeding
the API's limits.

##Examples
Use the Wait() method to block until the next tick is reached.
```go
// Create a new limiter that ticks every 250ms, limited to 5 times every 3 seconds
<<<<<<< HEAD
limiter := rlimit.NewRateLimiter(time.Duration(250) * time.Millisecond, 5, time.Duration(3) * time.Second)
=======
interval := time.Duration(250) * time.Millisecond
resetInterval := time.Duration(3) * time.Second
limiter := rlimit.NewRateLimiter(interval, 5, resetInterval)
>>>>>>> c7af673b

// Make a bunch of API calls. The Wait() method will block until
// the appropriate time has passed.
for i := 0; i < 15; i++ {
	now := time.Now()
	_, err := limiter.Wait()
	diff := time.Now().Sub(now)

	// Wait() will return an error when the limiter has been stopped
	if err != nil {
		fmt.Println("Rate Limiter Stopped: ", err)
		break
	}
	fmt.Printf("Expensive API call blocked for: %s\n", diff)
}
```
Outputs
```
Expensive API call blocked for: 250.384505ms
Expensive API call blocked for: 249.747842ms
Expensive API call blocked for: 249.995701ms
Expensive API call blocked for: 249.9797ms
Expensive API call blocked for: 249.982543ms
Expensive API call blocked for: 1.75011375s
Expensive API call blocked for: 249.985946ms
Expensive API call blocked for: 249.982977ms
Expensive API call blocked for: 249.996601ms
Expensive API call blocked for: 249.966797ms
Expensive API call blocked for: 2.000079886s
Expensive API call blocked for: 249.986876ms
Expensive API call blocked for: 249.98135ms
Expensive API call blocked for: 249.980088ms
Expensive API call blocked for: 249.978802ms
```
Note how once 5 API calls are made the application blocks until the reset interval has passed.

The examples folder contains more demonstrations, including how to use the rate limiter across
multiple goroutines<|MERGE_RESOLUTION|>--- conflicted
+++ resolved
@@ -12,13 +12,7 @@
 Use the Wait() method to block until the next tick is reached.
 ```go
 // Create a new limiter that ticks every 250ms, limited to 5 times every 3 seconds
-<<<<<<< HEAD
 limiter := rlimit.NewRateLimiter(time.Duration(250) * time.Millisecond, 5, time.Duration(3) * time.Second)
-=======
-interval := time.Duration(250) * time.Millisecond
-resetInterval := time.Duration(3) * time.Second
-limiter := rlimit.NewRateLimiter(interval, 5, resetInterval)
->>>>>>> c7af673b
 
 // Make a bunch of API calls. The Wait() method will block until
 // the appropriate time has passed.
